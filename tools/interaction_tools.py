# tools/interaction_tools.py
import json
import logging
import random
from pathlib import Path

from elevenlabs.client import ElevenLabs
from langchain.prompts import PromptTemplate
from langchain_anthropic import ChatAnthropic

from api.interaction_memory import InteractionMemory
from tools.filler_generator import FillerGenerator


class InteractionTool:
    def __init__(self, config, memory: InteractionMemory, language="en", agent_config=None, radio_station_name=None):
        self.logger = logging.getLogger(__name__)

        # Get the shared AI logger for both prompts and outputs
        self.ai_logger = logging.getLogger('tools.interaction_tools.ai')

        self.llm = ChatAnthropic(
            model_name=config.get("claude").get("model"),
            temperature=0.7,
            api_key=config.get("claude").get("api_key")
        )

        self.ttsClient = ElevenLabs(
            api_key=config.get("elevenlabs").get("api_key")
        )

        self.memory = memory
        self.language = language
        self.agent_config = agent_config
        self.ai_dj_name = self.agent_config["name"]
        self.radio_station_name = radio_station_name
        # Remove any {location} references from the template
        template_text = self.agent_config["prompt"].replace("{location}", "")
        self.intro_prompt_template = PromptTemplate(
<<<<<<< HEAD
            input_variables=["ai_dj_name", "song_title", "artist", "brand", "context", "listeners", "history", "instant_message", "events"],
            template=template_text
=======
            input_variables=["ai_dj_name", "song_title", "artist", "brand", "context", "listeners", "history",
                             "instant_message", "events"],
            template=self.agent_config["prompt"]
>>>>>>> 8179ed3c
        )

        self.metadata_folder = Path("metadata") / self.radio_station_name
        self.filler_generator = FillerGenerator(self.ttsClient, self.metadata_folder)

        self.audio_files = self._load_audio_files()
        talkativity_value = self.agent_config.get("talkativity")
        self.logger.info(f"Agent talkativity from agent_config: {self.agent_config.get('talkativity')}")
        if isinstance(talkativity_value, (int, float)):
            self.probability_for_prerecorded = 1.0 - talkativity_value
        else:
            self.logger.warning(
                f"Invalid or missing 'talkativity' ({talkativity_value}), defaulting pre-recorded probability to 0.5 (50% chance)")
            self.probability_for_prerecorded = 0.5

    def _load_audio_files(self):
        audio_files = self.filler_generator.load_audio_files()

        if not audio_files and self.agent_config.get('fillers'):
            self.logger.info(f"No audio files found for {self.radio_station_name}. Generating fillers...")
            self.filler_generator.generate_filler_files(self.agent_config.get('fillers'))
            audio_files = self.filler_generator.load_audio_files()

        return audio_files

    def _get_random_prerecorded(self):
        if not self.audio_files:
            return None
        selected_file = random.choice(self.audio_files)

        try:
            with open(selected_file, "rb") as f:
                return f.read()
        except Exception as e:
            self.logger.error(f"Error reading audio file {selected_file}: {e}")
            return None

    def _save_introduction_to_history(self, title, artist, introduction_text):
        try:
            history_entry = {
                "title": title,
                "artist": artist,
                "content": introduction_text
            }

            success = self.memory.store_conversation_history(history_entry)
            if success:
                self.logger.info(f"Successfully saved introduction to history for '{title}' by {artist}")
            else:
                self.logger.warning(f"Failed to save introduction to history for '{title}' by {artist}")

        except Exception as e:
            self.logger.error(f"Error saving introduction to history: {str(e)}")

    def create_introduction(self, title, artist, brand, agent_config=None):
        current_agent_config = agent_config or self.agent_config

        self.logger.debug(f"Starting introduction for: {title} by {artist} in {self.language}")
        if current_agent_config.get('name'):
            self.logger.debug(f"Using agent: {current_agent_config['name']}")

        try:
            if self.audio_files:
                if random.random() < self.probability_for_prerecorded:
                    self.logger.debug(f"Attempting pre-recorded file (probability: {self.probability_for_prerecorded})")
                    audio = self._get_random_prerecorded()
                    if audio:
                        self.logger.info("Using pre-recorded audio introduction")
                        return audio, "Used pre-recorded audio"
                    self.logger.warning("Pre-recorded audio file found but failed to load, attempting TTS.")

            if not title or title == "Unknown":
                reason = "Skipped: Invalid song title"
                self.logger.debug(reason)
                return None, reason

            memory_data = self.memory.get_all_memory_data()
            instant_message = memory_data.get('messages', [])
            history_messages = memory_data.get('introductions', [])
            listeners = memory_data.get('listeners', [])
            environment = memory_data.get('environment', [])
            events = memory_data.get('events', [])
            event_ids = memory_data.get('event_ids', [])

            print(f"=== PROMPT VARIABLES ===")
            print(f"ai_dj_name: {self.ai_dj_name}")
            print(f"song_title: {title}")
            print(f"artist: {artist}")
            print(f"brand: {brand}")
            print(f"history: {history_messages}")
            print(f"environment: {environment}")
            print(f"listeners: {listeners}")
            print(f"instant_message: {instant_message}")
            print(f"events: {events}")
            print(f"=== END PROMPT VARIABLES ===")

            prompt = self.intro_prompt_template.format(
                ai_dj_name=self.ai_dj_name,
                song_title=title,
                artist=artist,
                brand=brand,
                history=json.dumps(history_messages),
                context=json.dumps(environment),
                listeners=json.dumps(listeners),
                instant_message=json.dumps(instant_message),
                events=json.dumps(events)
            )

            # Log the complete prompt
            self.ai_logger.info(f"PROMPT for '{title}' by {artist}:\n{prompt}\n{'=' * 80}")

            response = self.llm.invoke(prompt)

            if instant_message:
                self.logger.info("Instant message was used in prompt, resetting instant messages")
                reset_result = self.memory.reset_messages()
                self.logger.debug(f"Reset instant messages result: {reset_result}")

            if events and event_ids:
                self.logger.info(f"Events were used in prompt, resetting {len(event_ids)} specific events")
                for event_id in event_ids:
                    reset_result = self.memory.reset_event_by_id(event_id)
                    self.logger.debug(f"Reset event {event_id} result: {reset_result}")

            if not response:
                reason = "Skipped: Empty response from LLM"
                self.logger.error(reason)
                return None, reason

            if not hasattr(response, 'content'):
                reason = f"Skipped: Malformed LLM response (type: {type(response)})"
                self.logger.error(reason)
                return None, reason

            # Log the complete AI response
            self.ai_logger.info(f"AI RESPONSE for '{title}' by {artist}:\n{response.content}\n{'-' * 80}")

            tts_text = response.content.split("{")[0].strip()

            # Log the processed TTS text
            self.ai_logger.info(f"PROCESSED TTS TEXT for '{title}' by {artist}:\n{tts_text}\n{'*' * 80}\n")

            if not tts_text:
                reason = "Skipped: LLM generated empty text for TTS"
                self.logger.warning(reason)
                return None, reason

            if "copyright" in tts_text.lower():
                reason = "TTS text contains copyright-related content, using pre-recorded audio instead"
                self.logger.warning(reason)
                audio = self._get_random_prerecorded()
                if audio:
                    self.logger.info("Using pre-recorded audio due to copyright content")
                    return audio, reason
                else:
                    reason = "Skipped: TTS text contains copyright-related content and no pre-recorded audio available"
                    self.logger.warning(reason)
                    return None, reason

            self.logger.debug(f"Generated introduction text: {tts_text[:100]}...")

            self._save_introduction_to_history(title, artist, tts_text)
            self.logger.debug("Calling ElevenLabs TTS API")

            voice_id = current_agent_config.get('preferredVoice', 'nPczCjzI2devNBz1zQrb')

            audio_stream = self.ttsClient.text_to_speech.convert(
                voice_id=voice_id,
                text=tts_text[:500],
                model_id="eleven_multilingual_v2",
                output_format="mp3_44100_128"
            )

            final_audio = b''.join(audio_stream)

            if not final_audio:
                reason = "Skipped: TTS conversion resulted in empty audio"
                self.logger.warning(reason)
                return None, reason

            reason = f"Successfully generated TTS introduction using voice: {voice_id}"
            self.logger.info(reason)
            return final_audio, reason

        except Exception as e:
            reason = f"Skipped: Failed to create introduction due to an exception: {str(e)}"
            self.logger.exception(reason)
            return None, reason<|MERGE_RESOLUTION|>--- conflicted
+++ resolved
@@ -37,14 +37,9 @@
         # Remove any {location} references from the template
         template_text = self.agent_config["prompt"].replace("{location}", "")
         self.intro_prompt_template = PromptTemplate(
-<<<<<<< HEAD
-            input_variables=["ai_dj_name", "song_title", "artist", "brand", "context", "listeners", "history", "instant_message", "events"],
-            template=template_text
-=======
             input_variables=["ai_dj_name", "song_title", "artist", "brand", "context", "listeners", "history",
                              "instant_message", "events"],
-            template=self.agent_config["prompt"]
->>>>>>> 8179ed3c
+            template=template_text
         )
 
         self.metadata_folder = Path("metadata") / self.radio_station_name
