--- conflicted
+++ resolved
@@ -28,9 +28,6 @@
             brand=self.brand,
             api_client=self.api_client
         )
-<<<<<<< HEAD
-        self.llmClient = llmClient
-=======
         elevenlabs_inst = ElevenLabs(api_key=config.get("elevenlabs").get("api_key"))
         self.prerecorded = Prerecorded(elevenlabs_inst, self.agent_config.get("fillers"), self.brand)
 
@@ -40,7 +37,7 @@
             self.agent_config,
             self.memory
         )
->>>>>>> 116bca12
+        self.llmClient = llmClient
 
         self.radio_dj_agent = RadioDJAgent(
             config,
